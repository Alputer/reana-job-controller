# -*- coding: utf-8 -*-
#
# This file is part of REANA.
# Copyright (C) 2017, 2018, 2019, 2020, 2021, 2022, 2023 CERN.
#
# REANA is free software; you can redistribute it and/or modify it
# under the terms of the MIT License; see LICENSE file for more details.

"""Version information for REANA-Job-Controller.

This file is imported by ``reana_job_controller.__init__`` and parsed by
``setup.py``.
"""

from __future__ import absolute_import, print_function

<<<<<<< HEAD
__version__ = "0.95.0a1"
=======
__version__ = "0.9.4"
>>>>>>> 11e6faa5
<|MERGE_RESOLUTION|>--- conflicted
+++ resolved
@@ -1,7 +1,7 @@
 # -*- coding: utf-8 -*-
 #
 # This file is part of REANA.
-# Copyright (C) 2017, 2018, 2019, 2020, 2021, 2022, 2023 CERN.
+# Copyright (C) 2017, 2018, 2019, 2020, 2021, 2022, 2023, 2024 CERN.
 #
 # REANA is free software; you can redistribute it and/or modify it
 # under the terms of the MIT License; see LICENSE file for more details.
@@ -14,8 +14,4 @@
 
 from __future__ import absolute_import, print_function
 
-<<<<<<< HEAD
-__version__ = "0.95.0a1"
-=======
-__version__ = "0.9.4"
->>>>>>> 11e6faa5
+__version__ = "0.95.0a1"