--- conflicted
+++ resolved
@@ -131,11 +131,7 @@
   "info": {
     "description": "REANA Job Controller API",
     "title": "reana-job-controller",
-<<<<<<< HEAD
     "version": "0.95.0a1"
-=======
-    "version": "0.9.4"
->>>>>>> 11e6faa5
   },
   "paths": {
     "/apispec": {},
